--- conflicted
+++ resolved
@@ -311,12 +311,7 @@
 	return nil
 }
 
-<<<<<<< HEAD
-// WrapJSONWithTaxonomy wraps the given parameters as an object of its own name and
-// includes additional information for the api call
-=======
 // wrapParameter wraps the given parameters as an object of its own name
->>>>>>> ffc8742d
 func (client *Client) wrapParameters(name interface{}, item interface{}) (map[string]interface{}, error) {
 
 	var wrapped map[string]interface{}
@@ -339,12 +334,7 @@
 	return wrapped, nil
 }
 
-<<<<<<< HEAD
-// WrapJSONWithTaxonomy wraps the given parameters as an object of its own name and
-// includes additional information for the api call
-=======
 // WrapJSON wraps the given parameters as an object of its own name and marshals it to JSON
->>>>>>> ffc8742d
 func (client *Client) WrapJSON(name interface{}, item interface{}) ([]byte, error) {
 
 	wrapped, _ := client.wrapParameters(name, item)
@@ -352,13 +342,8 @@
 	return json.Marshal(wrapped)
 }
 
-<<<<<<< HEAD
-// WrapJSONWithTaxonomy wraps the given parameters as an object of its own name and
-// includes additional information for the api call
-=======
 // WrapJSONWithTaxonomy wraps the given parameters as an object of its own name,
 // includes additional information for the api call and marshals it to JSON
->>>>>>> ffc8742d
 func (client *Client) WrapJSONWithTaxonomy(name interface{}, item interface{}) ([]byte, error) {
 
 	wrapped, _ := client.wrapParameters(name, item)
